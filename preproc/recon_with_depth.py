--- conflicted
+++ resolved
@@ -1,3 +1,4 @@
+import os
 import os
 import sys
 
@@ -8,10 +9,6 @@
 sys.path.extend([src_dir, droid_dir])
 
 import argparse
-<<<<<<< HEAD
-import glob
-=======
->>>>>>> 6ad386c0
 import json
 import time
 
@@ -20,15 +17,8 @@
 import imageio.v2 as iio
 import numpy as np
 import torch
-<<<<<<< HEAD
-import torch.nn.functional as F
 from droid import Droid
 from lietorch import SE3
-from torch.multiprocessing import Process
-=======
-from droid import Droid
-from lietorch import SE3
->>>>>>> 6ad386c0
 from tqdm import tqdm
 
 
